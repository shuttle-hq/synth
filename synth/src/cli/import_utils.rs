use crate::datasource::relational_datasource::{
    get_columns_info, ColumnInfo, ForeignKey, PrimaryKey, SqlxDataSource, ValueWrapper,
};
use crate::datasource::DataSource;
use anyhow::{Context, Result};
use async_std::task;
use log::debug;
use serde_json::Value;
use sqlx::{Executor, Row};
use std::convert::TryFrom;
use synth_core::graph::json::synth_val_to_json;
use synth_core::schema::content::number_content::U64;
use synth_core::schema::{
    ArrayContent, FieldRef, MergeStrategy, NumberContent, ObjectContent, OptionalMergeStrategy,
    RangeStep, SameAsContent, UniqueContent,
};
use synth_core::Content;

#[derive(Debug)]
pub(crate) struct Collection {
    pub(crate) collection: Content,
}

/// Wrapper around `FieldContent` since we cant' impl `TryFrom` on a struct in a non-owned crate
struct FieldContentWrapper(Content);

pub(crate) fn build_namespace_import<T: DataSource + SqlxDataSource>(
    datasource: &T,
<<<<<<< HEAD
) -> Result<Namespace>
where
    T: Sync,
    for<'c> &'c mut T::Connection: Executor<'c, Database = T::DB>,
    String: sqlx::Type<T::DB>,
    for<'d> String: sqlx::Decode<'d, T::DB> + sqlx::Encode<'d, T::DB>,
    usize: sqlx::ColumnIndex<<T::DB as sqlx::Database>::Row>,
    PrimaryKey: TryFrom<<T::DB as sqlx::Database>::Row, Error = anyhow::Error>,
    ForeignKey: TryFrom<<T::DB as sqlx::Database>::Row, Error = anyhow::Error>,
    ValueWrapper: TryFrom<<T::DB as sqlx::Database>::Row, Error = anyhow::Error>,
    ColumnInfo: TryFrom<<T::DB as sqlx::Database>::Row, Error = anyhow::Error>,
{
    let table_names = task::block_on(get_table_names(datasource))
=======
) -> Result<Content> {
    let table_names = task::block_on(datasource.get_table_names())
>>>>>>> 0bea642f
        .with_context(|| "Failed to get table names".to_string())?;

    let mut namespace = Content::new_object();

    info!("Building namespace collections...");
    populate_namespace_collections(&mut namespace, &table_names, datasource)?;

    info!("Building namespace primary keys...");
    populate_namespace_primary_keys(&mut namespace, &table_names, datasource)?;

    info!("Building namespace foreign keys...");
    populate_namespace_foreign_keys(&mut namespace, datasource)?;

    info!("Building namespace values...");
    populate_namespace_values(&mut namespace, &table_names, datasource)?;

    Ok(namespace)
}

<<<<<<< HEAD
async fn get_table_names<T: SqlxDataSource>(datasource: &T) -> Result<Vec<String>>
where
    for<'c> &'c mut T::Connection: Executor<'c, Database = T::DB>,
    String: sqlx::Type<T::DB>,
    for<'d> String: sqlx::Decode<'d, T::DB>,
    usize: sqlx::ColumnIndex<<T::DB as sqlx::Database>::Row>,
{
    let query = datasource.get_table_names_query();
    let pool = datasource.get_pool();

    let rows = datasource.query(query).fetch_all(&pool).await?;

    let table_names = rows
        .into_iter()
        .map(|row| row.get::<String, usize>(0))
        .collect();

    Ok(table_names)
}

fn populate_namespace_collections<T: SqlxDataSource>(
    namespace: &mut Namespace,
=======
fn populate_namespace_collections<T: DataSource + RelationalDataSource>(
    namespace: &mut Content,
>>>>>>> 0bea642f
    table_names: &[String],
    datasource: &T,
) -> Result<()>
where
    for<'c> &'c mut T::Connection: Executor<'c, Database = T::DB>,
    String: sqlx::Type<T::DB>,
    for<'d> String: sqlx::Encode<'d, T::DB>,
    ColumnInfo: TryFrom<<T::DB as sqlx::Database>::Row, Error = anyhow::Error>,
{
    for table_name in table_names.iter() {
        info!("Building {} collection...", table_name);

        let column_infos = task::block_on(get_columns_info(datasource, table_name.to_string()))?;

        namespace.put_collection(
            table_name.clone(),
            Collection::try_from((datasource, column_infos))?.collection,
        )?;
    }

    Ok(())
}

<<<<<<< HEAD
fn populate_namespace_primary_keys<T: SqlxDataSource>(
    namespace: &mut Namespace,
=======
fn populate_namespace_primary_keys<T: DataSource + RelationalDataSource>(
    namespace: &mut Content,
>>>>>>> 0bea642f
    table_names: &[String],
    datasource: &T,
) -> Result<()>
where
    for<'c> &'c mut T::Connection: Executor<'c, Database = T::DB>,
    String: sqlx::Type<T::DB>,
    for<'d> String: sqlx::Encode<'d, T::DB>,
    PrimaryKey: TryFrom<<T::DB as sqlx::Database>::Row, Error = anyhow::Error>,
{
    for table_name in table_names.iter() {
        let primary_keys = task::block_on(get_primary_keys(datasource, table_name.to_string()))?;

        if primary_keys.len() > 1 {
            bail!(
                "{} primary keys found at collection {}. Synth does not currently support \
            composite primary keys.",
                primary_keys.len(),
                table_name
            )
        }

        if let Some(primary_key) = primary_keys.get(0) {
            let field = FieldRef::new(&format!(
                "{}.content.{}",
                table_name, primary_key.column_name
            ))?;
            let node = namespace.get_s_node_mut(&field)?;
            // if the primary key is a number, use an id generator.
            let pk_node = match node {
                Content::Number(n) => n.clone().try_transmute_to_id().ok().map(Content::Number),
                _ => None,
            };

            *node = pk_node.unwrap_or_else(|| {
                Content::Unique(UniqueContent {
                    algorithm: Default::default(),
                    content: Box::new(node.clone()),
                })
            });
        }
    }

    Ok(())
}

<<<<<<< HEAD
async fn get_primary_keys<T: SqlxDataSource>(
    datasource: &T,
    table_name: String,
) -> Result<Vec<PrimaryKey>>
where
    for<'c> &'c mut T::Connection: Executor<'c, Database = T::DB>,
    String: sqlx::Type<T::DB>,
    for<'d> String: sqlx::Encode<'d, T::DB>,
    PrimaryKey: TryFrom<<T::DB as sqlx::Database>::Row, Error = anyhow::Error>,
{
    let query = datasource.get_primary_keys_query();
    let pool = datasource.get_pool();

    datasource
        .query(query)
        .bind(table_name)
        .fetch_all(&pool)
        .await?
        .into_iter()
        .map(PrimaryKey::try_from)
        .collect()
}

fn populate_namespace_foreign_keys<T: SqlxDataSource>(
    namespace: &mut Namespace,
=======
fn populate_namespace_foreign_keys<T: DataSource + RelationalDataSource>(
    namespace: &mut Content,
>>>>>>> 0bea642f
    datasource: &T,
) -> Result<()>
where
    for<'c> &'c mut T::Connection: Executor<'c, Database = T::DB>,
    ForeignKey: TryFrom<<T::DB as sqlx::Database>::Row, Error = anyhow::Error>,
{
    let foreign_keys = task::block_on(get_foreign_keys(datasource))?;

    debug!("{} foreign keys found.", foreign_keys.len());

    for fk in foreign_keys {
        let from_field = FieldRef::new(&format!("{}.content.{}", fk.from_table, fk.from_column))?;
        let to_field = FieldRef::new(&format!("{}.content.{}", fk.to_table, fk.to_column))?;
        let node = namespace.get_s_node_mut(&from_field)?;
        *node = Content::SameAs(SameAsContent { ref_: to_field });
    }

    Ok(())
}

<<<<<<< HEAD
async fn get_foreign_keys<T: SqlxDataSource>(datasource: &T) -> Result<Vec<ForeignKey>>
where
    for<'c> &'c mut T::Connection: Executor<'c, Database = T::DB>,
    ForeignKey: TryFrom<<T::DB as sqlx::Database>::Row, Error = anyhow::Error>,
{
    let query = datasource.get_foreign_keys_query();
    let pool = datasource.get_pool();

    datasource
        .query(query)
        .fetch_all(&pool)
        .await?
        .into_iter()
        .map(ForeignKey::try_from)
        .collect()
}

fn populate_namespace_values<T: SqlxDataSource>(
    namespace: &mut Namespace,
=======
fn populate_namespace_values<T: DataSource + RelationalDataSource>(
    namespace: &mut Content,
>>>>>>> 0bea642f
    table_names: &[String],
    datasource: &T,
) -> Result<()>
where
    T: Sync,
    for<'c> &'c mut T::Connection: Executor<'c, Database = T::DB>,
    String: sqlx::Type<T::DB>,
    for<'d> String: sqlx::Encode<'d, T::DB>,
    ValueWrapper: TryFrom<<T::DB as sqlx::Database>::Row, Error = anyhow::Error>,
{
    task::block_on(datasource.set_seed())?;

    for table_name in table_names {
        let values = task::block_on(get_deterministic_samples(
            datasource,
            table_name.to_string(),
        ))?;
        let json_values: Vec<Value> = values.into_iter().map(synth_val_to_json).collect();
        OptionalMergeStrategy.try_merge(
            namespace.get_collection_mut(table_name)?,
            &Value::from(json_values),
        )?;
    }

    Ok(())
}

async fn get_deterministic_samples<T: SqlxDataSource>(
    datasource: &T,
    table: String,
) -> Result<Vec<synth_core::Value>>
where
    for<'c> &'c mut T::Connection: Executor<'c, Database = T::DB>,
    ValueWrapper: TryFrom<<T::DB as sqlx::Database>::Row, Error = anyhow::Error>,
{
    let query = datasource.get_deterministic_samples_query(table);
    let pool = datasource.get_pool();

    datasource
        .query(&query)
        .fetch_all(&pool)
        .await?
        .into_iter()
        .map(ValueWrapper::try_from)
        .map(|v| match v {
            Ok(wrapper) => Ok(wrapper.0),
            Err(e) => bail!(
                "Failed to convert to value wrapper from query results: {:?}",
                e
            ),
        })
        .collect()
}

impl<T: SqlxDataSource> TryFrom<(&T, Vec<ColumnInfo>)> for Collection {
    type Error = anyhow::Error;

    fn try_from(columns_meta: (&T, Vec<ColumnInfo>)) -> Result<Self> {
        let mut collection = ObjectContent::default();

        for column_info in columns_meta.1 {
            let content = FieldContentWrapper::try_from((columns_meta.0, &column_info))?.0;

            collection
                .fields
                .insert(column_info.column_name.clone(), content);
        }

        Ok(Collection {
            collection: Content::Array(ArrayContent {
                length: Box::new(Content::Number(NumberContent::U64(U64::Range(
                    RangeStep::new(1, 2, 1),
                )))),
                content: Box::new(Content::Object(collection)),
            }),
        })
    }
}

impl<T: SqlxDataSource> TryFrom<(&T, &ColumnInfo)> for FieldContentWrapper {
    type Error = anyhow::Error;

    fn try_from(column_meta: (&T, &ColumnInfo)) -> Result<Self> {
        let mut content = column_meta.0.decode_to_content(column_meta.1)?;

        if column_meta.1.is_nullable {
            content = content.into_nullable();
        }

        Ok(FieldContentWrapper(content))
    }
}<|MERGE_RESOLUTION|>--- conflicted
+++ resolved
@@ -26,8 +26,7 @@
 
 pub(crate) fn build_namespace_import<T: DataSource + SqlxDataSource>(
     datasource: &T,
-<<<<<<< HEAD
-) -> Result<Namespace>
+) -> Result<Content>
 where
     T: Sync,
     for<'c> &'c mut T::Connection: Executor<'c, Database = T::DB>,
@@ -40,10 +39,6 @@
     ColumnInfo: TryFrom<<T::DB as sqlx::Database>::Row, Error = anyhow::Error>,
 {
     let table_names = task::block_on(get_table_names(datasource))
-=======
-) -> Result<Content> {
-    let table_names = task::block_on(datasource.get_table_names())
->>>>>>> 0bea642f
         .with_context(|| "Failed to get table names".to_string())?;
 
     let mut namespace = Content::new_object();
@@ -63,7 +58,6 @@
     Ok(namespace)
 }
 
-<<<<<<< HEAD
 async fn get_table_names<T: SqlxDataSource>(datasource: &T) -> Result<Vec<String>>
 where
     for<'c> &'c mut T::Connection: Executor<'c, Database = T::DB>,
@@ -85,11 +79,7 @@
 }
 
 fn populate_namespace_collections<T: SqlxDataSource>(
-    namespace: &mut Namespace,
-=======
-fn populate_namespace_collections<T: DataSource + RelationalDataSource>(
     namespace: &mut Content,
->>>>>>> 0bea642f
     table_names: &[String],
     datasource: &T,
 ) -> Result<()>
@@ -113,13 +103,8 @@
     Ok(())
 }
 
-<<<<<<< HEAD
 fn populate_namespace_primary_keys<T: SqlxDataSource>(
-    namespace: &mut Namespace,
-=======
-fn populate_namespace_primary_keys<T: DataSource + RelationalDataSource>(
     namespace: &mut Content,
->>>>>>> 0bea642f
     table_names: &[String],
     datasource: &T,
 ) -> Result<()>
@@ -165,7 +150,6 @@
     Ok(())
 }
 
-<<<<<<< HEAD
 async fn get_primary_keys<T: SqlxDataSource>(
     datasource: &T,
     table_name: String,
@@ -190,11 +174,7 @@
 }
 
 fn populate_namespace_foreign_keys<T: SqlxDataSource>(
-    namespace: &mut Namespace,
-=======
-fn populate_namespace_foreign_keys<T: DataSource + RelationalDataSource>(
     namespace: &mut Content,
->>>>>>> 0bea642f
     datasource: &T,
 ) -> Result<()>
 where
@@ -215,7 +195,6 @@
     Ok(())
 }
 
-<<<<<<< HEAD
 async fn get_foreign_keys<T: SqlxDataSource>(datasource: &T) -> Result<Vec<ForeignKey>>
 where
     for<'c> &'c mut T::Connection: Executor<'c, Database = T::DB>,
@@ -234,11 +213,7 @@
 }
 
 fn populate_namespace_values<T: SqlxDataSource>(
-    namespace: &mut Namespace,
-=======
-fn populate_namespace_values<T: DataSource + RelationalDataSource>(
     namespace: &mut Content,
->>>>>>> 0bea642f
     table_names: &[String],
     datasource: &T,
 ) -> Result<()>
