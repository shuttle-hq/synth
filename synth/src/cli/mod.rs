mod export;
mod import;
mod import_utils;
mod mongo;
mod mysql;
mod postgres;
mod stdf;
mod store;

use crate::cli::db_utils::DataSourceParams;
use crate::cli::export::{ExportParams, ExportStrategy};
use crate::cli::import::ImportStrategy;
use crate::cli::store::Store;
use crate::version::print_version_message;

use anyhow::{Context, Result};
use rand::RngCore;
use serde::Serialize;
<<<<<<< HEAD
use std::convert::{TryFrom, TryInto};
=======
use std::cell::Cell;
use std::convert::TryInto;
>>>>>>> 0440634c
use std::path::PathBuf;
use std::process::exit;
use structopt::clap::AppSettings;
use structopt::StructOpt;
use synth_core::{graph::json, Name};
use uriparse::URI;

pub(crate) mod config;
mod db_utils;

#[cfg(feature = "telemetry")]
use std::cell::RefCell;
#[cfg(feature = "telemetry")]
use std::rc::Rc;
#[cfg(feature = "telemetry")]
pub mod telemetry;

#[cfg(feature = "telemetry")]
use telemetry::{TelemetryContext, TelemetryExportStrategy};

pub struct Cli {
    store: Store,
    export_strategy: Cell<Option<Box<dyn ExportStrategy>>>,
    #[cfg(feature = "telemetry")]
    telemetry_context: Rc<RefCell<TelemetryContext>>,
}

impl Cli {
    pub fn new() -> Result<Self> {
        env_logger::Builder::from_env(env_logger::Env::default().default_filter_or("warn")).init();

        #[cfg(debug_assertions)]
        {
            let splash = crate::utils::splash::Splash::auto()?;
            log::debug!("{}", splash);
        }

        Ok(Self {
            store: Store::init()?,
            export_strategy: Default::default(),
            #[cfg(feature = "telemetry")]
            telemetry_context: Rc::new(RefCell::new(TelemetryContext::new())),
        })
    }

    #[cfg(feature = "telemetry")]
    pub fn get_telemetry_context(&self) -> TelemetryContext {
        self.telemetry_context.borrow().clone()
    }

    fn derive_seed(random: bool, seed: Option<u64>) -> Result<u64> {
        if random && seed.is_some() {
            return Err(anyhow!(
                "Cannot have the --random flag and --seed specified at the same time."
            ));
        }
        match random {
            true => Ok(rand::thread_rng().next_u64()),
            false => Ok(seed.unwrap_or(0)),
        }
    }

    pub async fn run(&self, args: Args) -> Result<()> {
        match args {
            Args::Init { .. } => Ok(()),
            Args::Generate {
                namespace,
                collection,
                size,
                ref to,
                seed,
                random,
                schema,
            } => self.generate(
                namespace,
                collection,
                size,
                to,
                Self::derive_seed(random, seed)?,
                schema,
            ),
            Args::Import {
                namespace,
                collection,
                ref from,
                schema,
            } => self.import(namespace, collection, from, schema),
            #[cfg(feature = "telemetry")]
            Args::Telemetry(cmd) => self.telemetry(cmd),
            Args::Version => {
                print_version_message();
                // Exiting so we don't get the message twice
                exit(0);
            }
        }
    }

    #[cfg(feature = "telemetry")]
    fn telemetry(&self, cmd: TelemetryCommand) -> Result<()> {
        match cmd {
            TelemetryCommand::Enable => telemetry::enable(),
            TelemetryCommand::Disable => telemetry::disable(),
            TelemetryCommand::Status => {
                if telemetry::is_enabled() {
                    println!("Telemetry is enabled. To disable it run `synth telemetry disable`.");
                } else {
                    println!("Telemetry is disabled. To enable it run `synth telemetry enable`.");
                }
                Ok(())
            }
        }
    }

    fn import(
        &self,
        path: PathBuf,
        collection: Option<Name>,
        from: &str,
        schema: Option<String>,
    ) -> Result<()> {
        // TODO: If ns exists and no collection: break
        // If collection and ns exists and collection exists: break

        let import_strategy: Box<dyn ImportStrategy> = DataSourceParams {
            uri: URI::try_from(from).with_context(|| format!("Parsing import URI '{}'", from))?,
            schema,
        }
        .try_into()?;

        if let Some(collection) = collection {
            if self.store.collection_exists(&path, &collection) {
                return Err(anyhow!("The collection `{}` already exists. Will not import into an existing collection.",Store::relative_collection_path(&path, &collection).display()));
            } else {
                let content = import_strategy.import_collection(&collection)?;
                self.store
                    .save_collection_path(&path, collection, content)?;

                #[cfg(feature = "telemetry")]
                self.telemetry_context.borrow_mut().set_num_collections(1);

                Ok(())
            }
        } else if self.store.ns_exists(&path) {
            Err(anyhow!(
                "The directory at `{}` already exists. Will not import into an existing directory.",
                path.display()
            ))
        } else {
            let ns = import_strategy.import()?;

            #[cfg(feature = "telemetry")]
            TelemetryExportStrategy::fill_telemetry_pre(
                Rc::clone(&self.telemetry_context),
                &ns,
                collection.clone(),
                path.clone(),
            )?;

            self.store.save_ns_path(path, ns)?;

            Ok(())
        }
    }

    fn generate(
        &self,
        ns_path: PathBuf,
        collection: Option<Name>,
        target: usize,
        to: &str,
        seed: u64,
        schema: Option<String>,
    ) -> Result<()> {
        let namespace = self.store.get_ns(ns_path.clone()).context(format!(
            "Unable to open the namespace \"{}\"",
            ns_path
                .to_str()
                .expect("The provided namespace is not a valid UTF-8 string")
        ))?;

<<<<<<< HEAD
        let export_strategy: Box<dyn ExportStrategy> = DataSourceParams {
            uri: URI::try_from(to).with_context(|| format!("Parsing generation URI '{}'", to))?,
            schema,
        }
        .try_into()?;
=======
        self.export_strategy
            .set(Some(DataSourceParams { uri: to, schema }.try_into()?));

        #[cfg(feature = "telemetry")]
        self.set_telemetry_export_strategy();
>>>>>>> 0440634c

        let params = ExportParams {
            namespace,
            collection_name: collection,
            target,
            seed,
            ns_path: ns_path.clone(),
        };

        self.export_strategy
            .take()
            .unwrap()
            .export(params)
            .with_context(|| format!("At namespace {:?}", ns_path))?;

        Ok(())
    }

    #[cfg(feature = "telemetry")]
    fn set_telemetry_export_strategy(&self) {
        let delegate = self.export_strategy.take();
        self.export_strategy
            .set(Some(Box::new(TelemetryExportStrategy::new(
                delegate.unwrap(),
                Rc::clone(&self.telemetry_context),
            ))));
    }
}

// The serialization of this enum is used for telemetry when synth panics and we want our logs to
// contain the command that caused the panic. When modifying this, pay attention to skip
// serialization of any privacy sensitive information.
#[derive(StructOpt, Serialize)]
#[structopt(
    name = "synth",
    about = "synthetic data engine on the command line",
    no_version,
    global_settings = &[AppSettings::DisableVersion])]
pub enum Args {
    #[structopt(about = "(DEPRECATED). For backward compatibility and is a no-op.")]
    Init {
        #[serde(skip)]
        init_path: Option<PathBuf>,
    },
    #[structopt(about = "Generate data from a namespace", alias = "gen")]
    Generate {
        #[structopt(
            help = "The namespace directory from which to read schema files",
            parse(from_os_str)
        )]
        #[serde(skip)]
        namespace: PathBuf,
        #[structopt(long, help = "The specific collection from which to generate")]
        #[serde(skip)]
        collection: Option<Name>,
        #[structopt(long, help = "the number of samples", default_value = "1")]
        size: usize,
        #[structopt(
            long,
            help = "The URI into which data will be generated. Can be a file-based URI scheme to output data to the filesystem or stdout ('json:' and 'jsonl:' allow outputting JSON and JSON Lines data respectively) or can be a database URI to write data directly to some database (supports Postgres, MongoDB, and MySQL). Defaults to writing JSON data to stdout.",
            default_value = "json:"
        )]
        #[serde(skip)]
        to: String,
        #[structopt(
            long,
            help = "an unsigned 64 bit integer seed to be used as a seed for generation"
        )]
        seed: Option<u64>,
        #[structopt(
            long,
            help = "generation will use a random seed - this cannot be used with --seed"
        )]
        random: bool,
        #[structopt(
            long,
            help = "(Postgres only) Specify the schema into which to generate. Defaults to 'public'."
        )]
        #[serde(skip)]
        schema: Option<String>,
    },
    #[structopt(about = "Import data from an external source")]
    Import {
        #[structopt(
            help = "The namespace directory into which to save imported schema files",
            parse(from_os_str)
        )]
        #[serde(skip)]
        namespace: PathBuf,
        #[structopt(
            long,
            help = "The name of a collection into which the data will be imported"
        )]
        #[serde(skip)]
        collection: Option<Name>,
        #[structopt(
            long,
            help = "The source URI from which to import data. Can be a file-based URI scheme to read data from a file or stdin ('json:' and 'jsonl:' allow reading JSON and JSON Lines data respectively) or can be a database URI to read data directly from some database (supports Postgres, MongoDB, and MySQL). Defaults to reading JSON data from stdin.",
            default_value = "json:"
        )]
        #[serde(skip)]
        from: String,
        #[structopt(
            long,
            help = "(Postgres only) Specify the schema from which to import. Defaults to 'public'."
        )]
        #[serde(skip)]
        schema: Option<String>,
    },
    #[cfg(feature = "telemetry")]
    #[structopt(about = "Toggle anonymous usage data collection")]
    Telemetry(TelemetryCommand),
    #[structopt(about = "Version information")]
    Version,
}

#[cfg(feature = "telemetry")]
#[derive(StructOpt, Serialize)]
pub enum TelemetryCommand {
    #[structopt(about = "Enable anonymous usage data collection")]
    Enable,
    #[structopt(about = "Disable anonymous usage data collection")]
    Disable,
    #[structopt(about = "Check telemetry status")]
    Status,
}

#[derive(Debug, Clone)]
pub enum DataFormat {
    Json,
    JsonLines { collection_field_name: String },
}

impl DataFormat {
    pub fn new(uri_scheme: &str, uri_query: &str) -> Self {
        match uri_scheme {
            "jsonl" => DataFormat::JsonLines {
                collection_field_name: querystring::querify(uri_query)
                    .into_iter()
                    .find_map(|(key, value)| (key == "collection_field_name").then(|| value))
                    .unwrap_or("type")
                    .to_string(),
            },
            _ => DataFormat::Json,
        }
    }
}

impl Default for DataFormat {
    fn default() -> Self {
        DataFormat::Json
    }
}

#[cfg(test)]
pub mod tests {
    use super::*;

    #[test]
    fn test_derive_seed() {
        assert_eq!(Cli::derive_seed(false, None).unwrap(), 0);
        assert_eq!(Cli::derive_seed(false, Some(5)).unwrap(), 5);
        assert!(Cli::derive_seed(true, Some(5)).is_err());
        assert!(Cli::derive_seed(true, None).is_ok());
    }
}<|MERGE_RESOLUTION|>--- conflicted
+++ resolved
@@ -16,12 +16,8 @@
 use anyhow::{Context, Result};
 use rand::RngCore;
 use serde::Serialize;
-<<<<<<< HEAD
+use std::cell::Cell;
 use std::convert::{TryFrom, TryInto};
-=======
-use std::cell::Cell;
-use std::convert::TryInto;
->>>>>>> 0440634c
 use std::path::PathBuf;
 use std::process::exit;
 use structopt::clap::AppSettings;
@@ -202,19 +198,17 @@
                 .expect("The provided namespace is not a valid UTF-8 string")
         ))?;
 
-<<<<<<< HEAD
-        let export_strategy: Box<dyn ExportStrategy> = DataSourceParams {
-            uri: URI::try_from(to).with_context(|| format!("Parsing generation URI '{}'", to))?,
-            schema,
-        }
-        .try_into()?;
-=======
-        self.export_strategy
-            .set(Some(DataSourceParams { uri: to, schema }.try_into()?));
+        self.export_strategy.set(Some(
+            DataSourceParams {
+                uri: URI::try_from(to)
+                    .with_context(|| format!("Parsing generation URI '{}'", to))?,
+                schema,
+            }
+            .try_into()?,
+        ));
 
         #[cfg(feature = "telemetry")]
         self.set_telemetry_export_strategy();
->>>>>>> 0440634c
 
         let params = ExportParams {
             namespace,
