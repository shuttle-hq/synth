use crate::cli::export::{ExportParams, ExportStrategy};
use crate::cli::import::ImportStrategy;
use crate::sampler::{Sampler, SamplerOutput};
use anyhow::Result;
use chrono::{DateTime, Utc};
use mongodb::bson::Bson;
use mongodb::options::FindOptions;
use mongodb::{bson::Document, options::ClientOptions, sync::Client};
use std::collections::BTreeMap;
use std::convert::TryFrom;
use std::str::FromStr;
use synth_core::graph::prelude::content::number_content::U64;
use synth_core::graph::prelude::number_content::I64;
use synth_core::graph::prelude::{ChronoValue, Number, NumberContent, ObjectContent, RangeStep};
use synth_core::schema::number_content::F64;
use synth_core::schema::{
    ArrayContent, BoolContent, Categorical, ChronoValueType, DateTimeContent, RegexContent,
    StringContent,
};
use synth_core::{Content, Name, Namespace, Value};

#[derive(Clone, Debug)]
pub struct MongoExportStrategy {
    pub uri_string: String,
}

#[derive(Clone, Debug)]
pub struct MongoImportStrategy {
    pub uri_string: String,
}

impl ImportStrategy for MongoImportStrategy {
    fn import(&self) -> Result<Namespace> {
        let client_options = ClientOptions::parse(&self.uri_string)?;

        info!("Connecting to database at {} ...", &self.uri_string);

        let client = Client::with_options(client_options)?;

        let db_name = parse_db_name(&self.uri_string)?;

        // 0: Initialise empty Namespace
        let mut namespace = Namespace::default();
        let database = client.database(db_name);

        // 1: First pass - create master schema
        for collection_name in database.list_collection_names(None)? {
            let collection = database.collection(&collection_name);

            // This may be useful later
            // let count = collection.estimated_document_count(None)?;

            if let Ok(Some(some_obj)) = collection.find_one(None, None) {
                let as_array = Content::Array(ArrayContent::from_content_default_length(
                    doc_to_content(&some_obj),
                ));
                namespace.put_collection(&Name::from_str(&collection_name)?, as_array)?;
            } else {
                info!("Collection {} is empty. Skipping...", collection_name);
                continue;
            }
        }

        // 2: Run an ingest step with 10 documents
        for collection_name in database.list_collection_names(None)? {
            let collection = database.collection(&collection_name);

            // This may be useful later
            // let count = collection.estimated_document_count(None)?;

            let mut find_options = FindOptions::default();
            find_options.limit = Some(10);

            let mut random_sample: Vec<Document> = collection
                .find(None, find_options)?
                .collect::<Result<Vec<Document>, _>>()?;

            random_sample.iter_mut().for_each(|doc| {
                doc.remove("_id");
            });

            namespace.default_try_update(
                &Name::from_str(&collection_name)?,
                &serde_json::to_value(random_sample)?,
            )?;
        }

        Ok(namespace)
    }

    fn import_collection(&self, name: &Name) -> Result<Content> {
        self.import()?
            .collections
            .remove(name)
            .ok_or_else(|| anyhow!("Could not find table '{}' in MongoDb database.", name))
    }
}

fn doc_to_content(doc: &Document) -> Content {
    let mut root = BTreeMap::new();

    // Notice this `filter` here is a hack as we don't support id's out of the box.
    for (name, bson) in doc.iter().filter(|(name, _)| name.as_str() != "_id") {
        let content = bson_to_content(bson);
        root.insert(name.clone(), content);
    }
    Content::Object(ObjectContent {
        fields: root,
        ..Default::default()
    })
}

fn bson_to_content(bson: &Bson) -> Content {
    match bson {
        Bson::Double(d) => Content::Number(NumberContent::F64(F64::Range(RangeStep::new(
            *d,
            *d + 1.,
            0.1,
        )))),
        Bson::String(_) => Content::String(StringContent::default()),
        Bson::Array(array) => {
            let length = Content::Number(NumberContent::U64(U64::Constant(array.len() as u64)));
            let content_iter = array.iter().map(bson_to_content);

            Content::Array(ArrayContent {
                length: Box::new(length),
                content: Box::new(Content::OneOf(content_iter.collect())),
            })
        }
        Bson::Document(doc) => doc_to_content(doc),
        Bson::Boolean(_) => Content::Bool(BoolContent::Categorical(Categorical::default())),
        Bson::Null => Content::null(),
        Bson::RegularExpression(regex) => Content::String(StringContent::Pattern(
            RegexContent::pattern(regex.pattern.clone()).unwrap_or_default(),
        )),
        Bson::JavaScriptCode(_) => {
            Content::String(StringContent::Categorical(Categorical::default()))
        }
        Bson::JavaScriptCodeWithScope(_) => {
            Content::String(StringContent::Categorical(Categorical::default()))
        }
        Bson::Int32(i) => Content::Number(NumberContent::I64(I64::Range(RangeStep::new(
            *i as i64,
            *i as i64 + 1,
            1,
        )))),
        Bson::Int64(i) => Content::Number(NumberContent::I64(I64::Range(RangeStep::new(
            *i,
            *i + 1,
            1,
        )))),
        Bson::DateTime(_) => Content::DateTime(DateTimeContent {
            format: "".to_string(),
            type_: ChronoValueType::DateTime,
            begin: None,
            end: None,
        }),
        // There should be a more explicit enumeration here, but we don't support
        // all the required types here.
        _ => Content::String(StringContent::default()),
    }
}

impl ExportStrategy for MongoExportStrategy {
<<<<<<< HEAD
    fn export(&self, params: ExportParams) -> Result<()> {
        let mut client = Client::with_uri_str(&self.uri_string)?;
=======
    fn export(&self, params: ExportParams) -> Result<SamplerOutput> {
        let mut client = Client::with_uri_str(&self.uri)?;
>>>>>>> 0440634c
        let sampler = Sampler::try_from(&params.namespace)?;
        let output =
            sampler.sample_seeded(params.collection_name.clone(), params.target, params.seed)?;

        match output {
<<<<<<< HEAD
            SamplerOutput::Collection(_, values) => self.insert_data(
                params.collection_name.unwrap().to_string(),
                &values,
=======
            SamplerOutput::Collection(ref values) => self.insert_data(
                &params.collection_name.unwrap().to_string(),
                values,
>>>>>>> 0440634c
                &mut client,
            ),
            SamplerOutput::Namespace(ref namespace) => {
                for (name, values) in namespace {
                    self.insert_data(name, values, &mut client)?;
                }
                Ok(())
            }
        }?;

        Ok(output)
    }
}

impl MongoExportStrategy {
    fn insert_data(
        &self,
        collection_name: &str,
        collection: &[Value],
        client: &mut Client,
    ) -> Result<()> {
        let db_name = parse_db_name(&self.uri_string)?;

        let mut docs = Vec::new();

        for value in collection {
            docs.push(match value_to_bson(value.clone()) {
                Bson::Document(doc) => doc,
                _ => bail!("invalid bson document"),
            });
        }

        let n_values = docs.len();

        client
            .database(db_name)
            .collection(collection_name)
            .insert_many(docs, None)?;

        info!(
            "Inserted {} rows into collection {} ...",
            n_values, collection_name
        );

        Ok(())
    }
}

fn value_to_bson(value: Value) -> Bson {
    match value {
        Value::Null(_) => Bson::Null,
        Value::Bool(b) => Bson::Boolean(b),
        Value::Number(n) => number_to_bson(n),
        Value::String(s) => Bson::String(s),
        Value::DateTime(dt) => date_time_to_bson(dt.value), //TODO: format instead?
        Value::Object(obj) => object_to_bson(obj),
        Value::Array(arr) => array_to_bson(arr),
    }
}

fn array_to_bson(array: Vec<Value>) -> Bson {
    Bson::Array(array.into_iter().map(value_to_bson).collect())
}

fn object_to_bson(obj: BTreeMap<String, Value>) -> Bson {
    let obj = obj
        .into_iter()
        .map(|(name, value)| (name, value_to_bson(value)))
        .collect();
    Bson::Document(obj)
}

fn date_time_to_bson(datetime: ChronoValue) -> Bson {
    Bson::DateTime(mongodb::bson::DateTime::from(match datetime {
        // those are not optimal as BSON doesn't have a way to specify dates or times, just both at once
        ChronoValue::NaiveDate(nd) => DateTime::<Utc>::from_utc(nd.and_hms(0, 0, 0), Utc),
        ChronoValue::NaiveTime(nt) => {
            DateTime::<Utc>::from_utc(chrono::naive::MIN_DATE.and_time(nt), Utc)
        }
        ChronoValue::NaiveDateTime(ndt) => DateTime::<Utc>::from_utc(ndt, Utc),
        ChronoValue::DateTime(dt) => dt.into(),
    }))
}

fn number_to_bson(number: Number) -> Bson {
    match number {
        Number::I8(i8) => Bson::Int32(i8 as i32),
        Number::I16(i16) => Bson::Int32(i16 as i32),
        Number::I32(i32) => Bson::Int32(i32),
        Number::I64(i64) => Bson::Int64(i64),
        Number::I128(i128) => Bson::Int64(i128 as i64),
        Number::U8(u8) => Bson::Int32(u8 as i32),
        Number::U16(u16) => Bson::Int32(u16 as i32),
        Number::U32(u32) => Bson::Int64(u32 as i64),
        Number::U64(u64) => Bson::Int64(u64 as i64),
        Number::U128(u128) => Bson::Int64(u128 as i64),
        Number::F32(f32) => Bson::Double(*f32 as f64),
        Number::F64(f64) => Bson::Double(*f64),
    }
}

fn parse_db_name(uri: &str) -> Result<&str> {
    // this may require a parser instead of `split`
    uri.split('/')
        .last()
        .ok_or_else(|| anyhow!("Cannot export data. No database name specified in the uri"))
}<|MERGE_RESOLUTION|>--- conflicted
+++ resolved
@@ -162,29 +162,16 @@
 }
 
 impl ExportStrategy for MongoExportStrategy {
-<<<<<<< HEAD
-    fn export(&self, params: ExportParams) -> Result<()> {
+    fn export(&self, params: ExportParams) -> Result<SamplerOutput> {
         let mut client = Client::with_uri_str(&self.uri_string)?;
-=======
-    fn export(&self, params: ExportParams) -> Result<SamplerOutput> {
-        let mut client = Client::with_uri_str(&self.uri)?;
->>>>>>> 0440634c
         let sampler = Sampler::try_from(&params.namespace)?;
         let output =
             sampler.sample_seeded(params.collection_name.clone(), params.target, params.seed)?;
 
-        match output {
-<<<<<<< HEAD
-            SamplerOutput::Collection(_, values) => self.insert_data(
-                params.collection_name.unwrap().to_string(),
-                &values,
-=======
-            SamplerOutput::Collection(ref values) => self.insert_data(
-                &params.collection_name.unwrap().to_string(),
-                values,
->>>>>>> 0440634c
-                &mut client,
-            ),
+        match &output {
+            SamplerOutput::Collection(name, values) => {
+                self.insert_data(&name.to_string(), values, &mut client)
+            }
             SamplerOutput::Namespace(ref namespace) => {
                 for (name, values) in namespace {
                     self.insert_data(name, values, &mut client)?;
